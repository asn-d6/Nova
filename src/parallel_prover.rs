#![allow(unused_imports)]
#![allow(unused)]
//! There are two Verification Circuits. The primary and the secondary.
//! Each of them is over a Pasta curve but
//! only the primary executes the next step of the computation.
//! Each recursive tree node has both an aggregated and new instance
//! of both the primary and secondary circuit. As you merge the nodes
//! the proofs verify that three folding are correct and merge the
//! running instances and new instances in a pair of nodes to a single
//! running instance.
//! We check that hash(index start, index end, z_start, z_end) has been
//! committed properly for each node.
//! The circuit also checks that when F is executed on the left nodes
//! z_end that the output is z_start of the right node

use crate::{
  bellperson::{
    r1cs::{NovaShape, NovaWitness},
    shape_cs::ShapeCS,
    solver::SatisfyingAssignment,
  },
  circuit::NovaAugmentedCircuitParams,
  constants::{BN_LIMB_WIDTH, BN_N_LIMBS},
  constants::{NUM_FE_WITHOUT_IO_FOR_CRHF, NUM_HASH_BITS},
  errors::NovaError,
  gadgets::{
    ecc::AllocatedPoint,
    r1cs::{AllocatedR1CSInstance, AllocatedRelaxedR1CSInstance},
    utils::{alloc_num_equals, alloc_scalar_as_base, conditionally_select_vec, le_bits_to_num},
  },
  nifs::NIFS,
  parallel_circuit::{NovaAugmentedParallelCircuit, NovaAugmentedParallelCircuitInputs},
  r1cs::{R1CSShape, RelaxedR1CSInstance, RelaxedR1CSWitness},
  traits::{
    circuit::StepCircuit,
    commitment::{CommitmentEngineTrait, CommitmentTrait},
    snark::RelaxedR1CSSNARKTrait,
    AbsorbInROTrait, Group, ROConstants, ROConstantsCircuit, ROConstantsTrait, ROTrait,
  },
  Commitment,
};
use bellperson::{
  gadgets::{
    boolean::{AllocatedBit, Boolean},
    num::AllocatedNum,
    Assignment,
  },
  Circuit, ConstraintSystem, Index, SynthesisError,
};
use core::marker::PhantomData;
use ff::Field;
use rayon::prelude::*;
use serde::{Deserialize, Serialize};

// TODO - This is replicated from lib but we should actually instead have another file for it and use both here and there

type CommitmentKey<G> = <<G as Group>::CE as CommitmentEngineTrait<G>>::CommitmentKey;

/// A type that holds public parameters of Nova
#[derive(Serialize, Deserialize)]
#[serde(bound = "")]
pub struct PublicParams<G1, G2, C1, C2>
where
  G1: Group<Base = <G2 as Group>::Scalar>,
  G2: Group<Base = <G1 as Group>::Scalar>,
  C1: StepCircuit<G1::Scalar>,
  C2: StepCircuit<G2::Scalar>,
{
  F_arity_primary: usize,
  F_arity_secondary: usize,
  ro_consts_primary: ROConstants<G1>,
  ro_consts_circuit_primary: ROConstantsCircuit<G2>,
  ck_primary: CommitmentKey<G1>,
  r1cs_shape_primary: R1CSShape<G1>,
  ro_consts_secondary: ROConstants<G2>,
  ro_consts_circuit_secondary: ROConstantsCircuit<G1>,
  ck_secondary: CommitmentKey<G2>,
  r1cs_shape_secondary: R1CSShape<G2>,
  augmented_circuit_params_primary: NovaAugmentedCircuitParams,
  augmented_circuit_params_secondary: NovaAugmentedCircuitParams,
  _p_c1: PhantomData<C1>,
  _p_c2: PhantomData<C2>,
}

impl<G1, G2, C1, C2> PublicParams<G1, G2, C1, C2>
where
  G1: Group<Base = <G2 as Group>::Scalar>,
  G2: Group<Base = <G1 as Group>::Scalar>,
  C1: StepCircuit<G1::Scalar>,
  C2: StepCircuit<G2::Scalar>,
{
  /// Create a new `PublicParams`
  pub fn setup(c_primary: C1, c_secondary: C2) -> Self {
    let augmented_circuit_params_primary =
      NovaAugmentedCircuitParams::new(BN_LIMB_WIDTH, BN_N_LIMBS, true);
    let augmented_circuit_params_secondary =
      NovaAugmentedCircuitParams::new(BN_LIMB_WIDTH, BN_N_LIMBS, false);

    let ro_consts_primary: ROConstants<G1> = ROConstants::<G1>::new();
    let ro_consts_secondary: ROConstants<G2> = ROConstants::<G2>::new();

    let F_arity_primary = c_primary.arity();
    let F_arity_secondary = c_secondary.arity();

    // ro_consts_circuit_primary are parameterized by G2 because the type alias uses G2::Base = G1::Scalar
    let ro_consts_circuit_primary: ROConstantsCircuit<G2> = ROConstantsCircuit::<G2>::new();
    let ro_consts_circuit_secondary: ROConstantsCircuit<G1> = ROConstantsCircuit::<G1>::new();

    // Initialize ck for the primary
    let circuit_primary: NovaAugmentedParallelCircuit<G2, C1> = NovaAugmentedParallelCircuit::new(
      augmented_circuit_params_primary.clone(),
      None,
      c_primary,
      ro_consts_circuit_primary.clone(),
    );
    let mut cs: ShapeCS<G1> = ShapeCS::new();
    let _ = circuit_primary.synthesize(&mut cs);
    let (r1cs_shape_primary, ck_primary) = cs.r1cs_shape();

    // Initialize ck for the secondary
    let circuit_secondary: NovaAugmentedParallelCircuit<G1, C2> = NovaAugmentedParallelCircuit::new(
      augmented_circuit_params_secondary.clone(),
      None,
      c_secondary,
      ro_consts_circuit_secondary.clone(),
    );
    let mut cs: ShapeCS<G2> = ShapeCS::new();
    let _ = circuit_secondary.synthesize(&mut cs);
    let (r1cs_shape_secondary, ck_secondary) = cs.r1cs_shape();

    Self {
      F_arity_primary,
      F_arity_secondary,
      ro_consts_primary,
      ro_consts_circuit_primary,
      ck_primary,
      r1cs_shape_primary,
      ro_consts_secondary,
      ro_consts_circuit_secondary,
      ck_secondary,
      r1cs_shape_secondary,
      augmented_circuit_params_primary,
      augmented_circuit_params_secondary,
      _p_c1: Default::default(),
      _p_c2: Default::default(),
    }
  }

  /// Returns the number of constraints in the primary and secondary circuits
  pub fn num_constraints(&self) -> (usize, usize) {
    (
      self.r1cs_shape_primary.num_cons,
      self.r1cs_shape_secondary.num_cons,
    )
  }

  /// Returns the number of variables in the primary and secondary circuits
  pub fn num_variables(&self) -> (usize, usize) {
    (
      self.r1cs_shape_primary.num_vars,
      self.r1cs_shape_secondary.num_vars,
    )
  }
}

// This ends the 1 to 1 copied code

/// A type that holds one node the tree based nova proof. This will have both running instances and fresh instances
/// of the primary and secondary circuit.
#[derive(Debug, Clone, Serialize, Deserialize)]
#[serde(bound = "")]
pub struct NovaTreeNode<G1, G2, C1, C2>
where
  G1: Group<Base = <G2 as Group>::Scalar>,
  G2: Group<Base = <G1 as Group>::Scalar>,
  C1: StepCircuit<G1::Scalar>,
  C2: StepCircuit<G2::Scalar>,
{
  // The running instance of the primary
  r_W_primary: RelaxedR1CSWitness<G1>,
  r_U_primary: RelaxedR1CSInstance<G1>,
  // The new instance of the primary
  l_w_primary: RelaxedR1CSWitness<G1>,
  l_u_primary: RelaxedR1CSInstance<G1>,
  // The running instance of the secondary
  r_W_secondary: RelaxedR1CSWitness<G2>,
  r_U_secondary: RelaxedR1CSInstance<G2>,
  // The running instance of the secondary
  l_w_secondary: RelaxedR1CSWitness<G2>,
  l_u_secondary: RelaxedR1CSInstance<G2>,
  i_start: u64,
  i_end: u64,
  z_start_primary: Vec<G1::Scalar>,
  z_end_primary: Vec<G1::Scalar>,
  z_start_secondary: Vec<G2::Scalar>,
  z_end_secondary: Vec<G2::Scalar>,
  _p_c1: PhantomData<C1>,
  _p_c2: PhantomData<C2>,
}

impl<G1, G2, C1, C2> NovaTreeNode<G1, G2, C1, C2>
where
  G1: Group<Base = <G2 as Group>::Scalar>,
  G2: Group<Base = <G1 as Group>::Scalar>,
  C1: StepCircuit<G1::Scalar>,
  C2: StepCircuit<G2::Scalar>,
{
  /// Creates a tree node which proves one computation and runs a base case F' proof. The running instances
  /// are set to defaults and the new proofs are set ot this base case proof.
  pub fn new(
    pp: &PublicParams<G1, G2, C1, C2>,
    c_primary: C1,
    c_secondary: C2,
    i: u64,
    z_start_primary: Vec<G1::Scalar>,
    z_end_primary: Vec<G1::Scalar>,
    z_start_secondary: Vec<G2::Scalar>,
    z_end_secondary: Vec<G2::Scalar>,
  ) -> Result<Self, NovaError> {
    // base case for the primary
    let mut cs_primary: SatisfyingAssignment<G1> = SatisfyingAssignment::new();
    let inputs_primary: NovaAugmentedParallelCircuitInputs<G2> =
      NovaAugmentedParallelCircuitInputs::new(
        pp.r1cs_shape_secondary.get_digest(),
        G1::Scalar::from(i.try_into().unwrap()),
        G1::Scalar::from((i).try_into().unwrap()),
        G1::Scalar::from((i + 1).try_into().unwrap()),
        G1::Scalar::from((i + 1).try_into().unwrap()),
        z_start_primary.clone(),
        z_start_primary.clone(),
        z_end_primary.clone(),
        z_end_primary.clone(),
        None,
        None,
        None,
        None,
        None,
        None,
        None,
      );

    let circuit_primary: NovaAugmentedParallelCircuit<G2, C1> = NovaAugmentedParallelCircuit::new(
      pp.augmented_circuit_params_primary.clone(),
      Some(inputs_primary),
      c_primary.clone(),
      pp.ro_consts_circuit_primary.clone(),
    );
    let _ = circuit_primary.synthesize(&mut cs_primary);
    let (u_primary, w_primary) = cs_primary
      .r1cs_instance_and_witness(&pp.r1cs_shape_primary, &pp.ck_primary)
      .map_err(|_e| NovaError::UnSat)?;

    // base case for the secondary
    let mut cs_secondary: SatisfyingAssignment<G2> = SatisfyingAssignment::new();

    let inputs_secondary: NovaAugmentedParallelCircuitInputs<G1> =
      NovaAugmentedParallelCircuitInputs::new(
        pp.r1cs_shape_primary.get_digest(),
<<<<<<< HEAD
        G2::Scalar::from(i),
        G2::Scalar::from(i),
        G2::Scalar::from(i + 1),
        G2::Scalar::from(i + 1),
=======
        G2::Scalar::from(i.try_into().unwrap()),
        G2::Scalar::from((i + 1).try_into().unwrap()),
        G2::Scalar::from((i).try_into().unwrap()),
        G2::Scalar::from((i + 1).try_into().unwrap()),
>>>>>>> 28a41c40
        z_start_secondary.clone(),
        z_start_secondary.clone(),
        z_end_secondary.clone(),
        z_end_secondary.clone(),
        None,
        None,
        None,
        None,
        None,
        None,
        None,
      );
    let circuit_secondary: NovaAugmentedParallelCircuit<G1, C2> = NovaAugmentedParallelCircuit::new(
      pp.augmented_circuit_params_secondary.clone(),
      Some(inputs_secondary),
      c_secondary.clone(),
      pp.ro_consts_circuit_secondary.clone(),
    );
    let _ = circuit_secondary.synthesize(&mut cs_secondary);
    let (u_secondary, w_secondary) = cs_secondary
      .r1cs_instance_and_witness(&pp.r1cs_shape_secondary, &pp.ck_secondary)
      .map_err(|_e| NovaError::UnSat)?;

    // IVC proof for the primary circuit
    let l_w_primary = RelaxedR1CSWitness::from_r1cs_witness(&pp.r1cs_shape_primary, &w_primary);
    let l_u_primary =
      RelaxedR1CSInstance::from_r1cs_instance(&pp.ck_primary, &pp.r1cs_shape_primary, &u_primary);
    let r_W_primary = l_w_primary.clone();
    let r_U_primary = l_u_primary.clone();

    // IVC proof of the secondary circuit
    let l_w_secondary =
      RelaxedR1CSWitness::<G2>::from_r1cs_witness(&pp.r1cs_shape_secondary, &w_secondary);
    let l_u_secondary = RelaxedR1CSInstance::<G2>::from_r1cs_instance(
      &pp.ck_secondary,
      &pp.r1cs_shape_secondary,
      &u_secondary,
    );
    let r_W_secondary = l_w_secondary.clone();
    let r_U_secondary = l_u_secondary.clone();

    if z_start_primary.len() != pp.F_arity_primary
      || z_start_secondary.len() != pp.F_arity_secondary
    {
      return Err(NovaError::InvalidStepOutputLength);
    }

    let i_start = i;
    let i_end = i + 1;

    Ok(Self {
      r_W_primary,
      r_U_primary,
      l_w_primary,
      l_u_primary,
      r_W_secondary,
      r_U_secondary,
      l_w_secondary,
      l_u_secondary,
      i_start,
      i_end,
      z_start_primary,
      z_end_primary,
      z_start_secondary,
      z_end_secondary,
      _p_c1: Default::default(),
      _p_c2: Default::default(),
    })
  }

  /// Merges another node into this node. The node this is called on is treated as the left node and the node which is
  /// consumed is treated as the right node.
  pub fn merge(
    self,
    right: &NovaTreeNode<G1, G2, C1, C2>,
    pp: &PublicParams<G1, G2, C1, C2>,
    c_primary: &C1,
    c_secondary: &C2,
  ) -> Result<Self, NovaError> {
    // We have to merge two proofs where the right starts one index after the left ends
    // note that this would fail in the proof step but we error earlier here for debugging clarity.
    if self.i_end + 1 != right.i_start {
      return Err(NovaError::InvalidNodeMerge);
    }

    // First we fold the secondary instances of both the left and right children
    let (nifs_left_secondary, (left_U_secondary, left_W_secondary)) = NIFS::prove(
      &pp.ck_secondary,
      &pp.ro_consts_secondary,
      &pp.r1cs_shape_secondary,
      &self.r_U_secondary,
      &self.r_W_secondary,
      &self.l_u_secondary,
      &self.l_w_secondary,
      false,
    )?;
    let (nifs_right_secondary, (right_U_secondary, right_W_secondary)) = NIFS::prove(
      &pp.ck_secondary,
      &pp.ro_consts_secondary,
      &pp.r1cs_shape_secondary,
      &right.r_U_secondary,
      &right.r_W_secondary,
      &right.l_u_secondary,
      &right.l_w_secondary,
      false,
    )?;
    let (nifs_secondary, (U_secondary, W_secondary)) = NIFS::prove(
      &pp.ck_secondary,
      &pp.ro_consts_secondary,
      &pp.r1cs_shape_secondary,
      &left_U_secondary,
      &left_W_secondary,
      &right_U_secondary,
      &right_W_secondary,
      true,
    )?;

    // Next we construct a proof of this folding and of the invocation of F

<<<<<<< HEAD
    let mut cs_primary: SatisfyingAssignment<G1> = SatisfyingAssignment::new();

    let inputs_primary: NovaAugmentedParallelCircuitInputs<G2> =
      NovaAugmentedParallelCircuitInputs::new(
        pp.r1cs_shape_secondary.get_digest(),
        G1::Scalar::from(self.i_start as u64),
        G1::Scalar::from(self.i_end as u64),
        G1::Scalar::from(right.i_start as u64),
        G1::Scalar::from(right.i_end as u64),
        self.z_start_primary.clone(),
        self.z_end_primary,
        right.z_start_primary,
        right.z_end_primary.clone(),
        Some(self.U_secondary),
        Some(self.u_secondary),
        Some(right.U_secondary),
        Some(right.u_secondary),
        Some(Commitment::<G2>::decompress(&nifs_left_secondary.comm_T)?),
        Some(Commitment::<G2>::decompress(&nifs_right_secondary.comm_T)?),
        Some(Commitment::<G2>::decompress(&nifs_secondary.comm_T)?),
      );

    let circuit_primary: NovaAugmentedParallelCircuit<G2, C1> = NovaAugmentedParallelCircuit::new(
      pp.augmented_circuit_params_primary.clone(),
      Some(inputs_primary),
      c_primary.clone(),
      pp.ro_consts_circuit_primary.clone(),
    );
    let _ = circuit_primary.synthesize(&mut cs_primary);

    let (u_primary, w_primary) = cs_primary
      .r1cs_instance_and_witness(&pp.r1cs_shape_primary, &pp.ck_primary)
      .map_err(|_e| NovaError::UnSat)?;

    let u_primary =
      RelaxedR1CSInstance::from_r1cs_instance(&pp.ck_primary, &pp.r1cs_shape_primary, &u_primary);
    let w_primary = RelaxedR1CSWitness::from_r1cs_witness(&pp.r1cs_shape_primary, &w_primary);

    // Now we fold the instances of the primary proof
    let (nifs_left_primary, (left_U_primary, left_W_primary)) = NIFS::prove(
      &pp.ck_primary,
      &pp.ro_consts_primary,
      &pp.r1cs_shape_primary,
      &self.U_primary,
      &self.W_primary,
      &self.u_primary,
      &self.w_primary,
      false
    )?;
    let (nifs_right_primary, (right_U_primary, right_W_primary)) = NIFS::prove(
      &pp.ck_primary,
      &pp.ro_consts_primary,
      &pp.r1cs_shape_primary,
      &right.U_primary,
      &right.W_primary,
      &right.u_primary,
      &right.w_primary,
      false
    )?;
    let (nifs_primary, (U_primary, W_primary)) = NIFS::prove(
      &pp.ck_primary,
      &pp.ro_consts_primary,
      &pp.r1cs_shape_primary,
      &left_U_primary,
      &left_W_primary,
      &right_U_primary,
      &right_W_primary,
      true
    )?;

    // Next we construct a proof of this folding in the secondary curve
    let mut cs_secondary: SatisfyingAssignment<G2> = SatisfyingAssignment::new();

    let inputs_secondary: NovaAugmentedParallelCircuitInputs<G1> =
      NovaAugmentedParallelCircuitInputs::<G1>::new(
        pp.r1cs_shape_primary.get_digest(),
        G2::Scalar::from(self.i_start as u64),
        G2::Scalar::from(self.i_end as u64),
        G2::Scalar::from(right.i_start as u64),
        G2::Scalar::from(right.i_end as u64),
        self.z_start_secondary.clone(),
        self.z_end_secondary,
        right.z_start_secondary,
        right.z_end_secondary.clone(),
        Some(self.U_primary),
        Some(self.u_primary),
        Some(right.U_primary),
        Some(right.u_primary),
        Some(Commitment::<G1>::decompress(&nifs_left_primary.comm_T)?),
        Some(Commitment::<G1>::decompress(&nifs_right_primary.comm_T)?),
        Some(Commitment::<G1>::decompress(&nifs_primary.comm_T)?),
      );

    let circuit_secondary: NovaAugmentedParallelCircuit<G1, C2> = NovaAugmentedParallelCircuit::new(
      pp.augmented_circuit_params_secondary.clone(),
      Some(inputs_secondary),
      c_secondary.clone(),
      pp.ro_consts_circuit_secondary.clone(),
    );
    let _ = circuit_secondary.synthesize(&mut cs_secondary);

    let (u_secondary, w_secondary) = cs_secondary
      .r1cs_instance_and_witness(&pp.r1cs_shape_secondary, &pp.ck_secondary)
      .map_err(|_e| NovaError::UnSat)?;
=======
    return Err(NovaError::InvalidStepOutputLength);
  }
}
>>>>>>> 28a41c40

/// Structure for parallelization
#[derive(Debug, Clone)]
pub struct ParallelSNARK<G1, G2, C1, C2>
where
  G1: Group<Base = <G2 as Group>::Scalar>,
  G2: Group<Base = <G1 as Group>::Scalar>,
  C1: StepCircuit<G1::Scalar>,
  C2: StepCircuit<G2::Scalar>,
{
  nodes: Vec<NovaTreeNode<G1, G2, C1, C2>>,
}

/// Implementation for parallelization SNARK
impl<G1, G2, C1, C2> ParallelSNARK<G1, G2, C1, C2>
where
  G1: Group<Base = <G2 as Group>::Scalar>,
  G2: Group<Base = <G1 as Group>::Scalar>,
  C1: StepCircuit<G1::Scalar>,
  C2: StepCircuit<G2::Scalar>,
{
  /// Create a new instance of parallel SNARK
  pub fn new(
    pp: &PublicParams<G1, G2, C1, C2>,
    steps: usize,
    z0_primary: Vec<G1::Scalar>,
    z0_secondary: Vec<G2::Scalar>,
    c_primary: C1,
    c_secondary: C2,
  ) -> Self {
    // Tuple's structure is (index, zi_primary, zi_secondary)
    let mut zi = Vec::<(usize, Vec<G1::Scalar>, Vec<G2::Scalar>)>::new();
    // First input value of Z0, these steps can't be done in parallel
    zi.push((0, z0_primary.clone(), z0_secondary.clone()));
    for i in 1..steps {
      let (index, prev_primary, prev_secondary) = &zi[i as usize - 1];
      zi.push((
        i,
        c_primary.output(&prev_primary),
        c_secondary.output(&prev_secondary),
      ));
    }
    // Do calculate node tree in parallel
    let nodes = zi
      .par_chunks(2)
      .map(|item| {
        match item {
          // There are 2 nodes
          [l, r] => NovaTreeNode::new(
            &pp,
            c_primary.clone(),
            c_secondary.clone(),
            l.0 as u64,
            l.1.clone(),
            r.1.clone(),
            l.2.clone(),
            r.2.clone(),
          )
          .expect("Unable to create base node"),
          // Just 1 node left
          [l] => NovaTreeNode::new(
            &pp,
            c_primary.clone(),
            c_secondary.clone(),
            l.0 as u64,
            zi[l.0 - 1].1.clone(),
            l.1.clone(),
            zi[l.0 - 1].2.clone(),
            l.2.clone(),
          )
          .expect("Unable to create the last base node"),
          _ => panic!("Unexpected chunk size"),
        }
      })
      .collect();
    // Create a new parallel prover wit basic leafs
    Self { nodes }
  }

  /// Perform the proving in parallel
  pub fn prove(&mut self, pp: &PublicParams<G1, G2, C1, C2>, c_primary: &C1, c_secondary: &C2) {
    // Calculate the max height of the tree
    // ⌈log2(n)⌉ + 1
    let max_height = ((self.nodes.len() as f64).log2().ceil() + 1f64) as usize;

    // Build up the tree with max given height
    for level in 0..max_height {
      // Exist if we on the root of the tree
      if self.nodes.len() == 1 {
        break;
      }
      // New nodes list will reduce a half each round
      self.nodes = self
        .nodes
        .par_chunks(2)
        .map(|item| match item {
          // There are 2 nodes in the chunk
          [vl, vr] => (*vl)
            .clone()
            .merge(vr, pp, c_primary, c_secondary)
            .expect("Merge the left and right should work"),
          // Just 1 node left, we carry it to the next level
          [vl] => (*vl).clone(),
          _ => panic!("Invalid chunk size"),
        })
        .collect();
    }
  }
}


mod tests {
    use super::*;
    type G1 = pasta_curves::pallas::Point;
    type G2 = pasta_curves::vesta::Point;
    use crate::{
        traits::circuit::TrivialTestCircuit
    };
    use bellperson::{gadgets::num::AllocatedNum, ConstraintSystem, SynthesisError};
    use ff::PrimeField;
    use core::marker::PhantomData;

  
    #[derive(Clone, Debug, Default)]
    struct CubicCircuit<F: PrimeField> {
      _p: PhantomData<F>,
    }
  
    impl<F> StepCircuit<F> for CubicCircuit<F>
    where
      F: PrimeField,
    {
      fn arity(&self) -> usize {
        1
      }
  
      fn synthesize<CS: ConstraintSystem<F>>(
        &self,
        cs: &mut CS,
        z: &[AllocatedNum<F>],
      ) -> Result<Vec<AllocatedNum<F>>, SynthesisError> {
        // Consider a cubic equation: `x^3 + x + 5 = y`, where `x` and `y` are respectively the input and output.
        let x = &z[0];
        let x_sq = x.square(cs.namespace(|| "x_sq"))?;
        let x_cu = x_sq.mul(cs.namespace(|| "x_cu"), x)?;
        let y = AllocatedNum::alloc(cs.namespace(|| "y"), || {
          Ok(x_cu.get_value().unwrap() + x.get_value().unwrap() + F::from(5u64))
        })?;
  
        cs.enforce(
          || "y = x^3 + x + 5",
          |lc| {
            lc + x_cu.get_variable()
              + x.get_variable()
              + CS::one()
              + CS::one()
              + CS::one()
              + CS::one()
              + CS::one()
          },
          |lc| lc + CS::one(),
          |lc| lc + y.get_variable(),
        );
  
        Ok(vec![y])
      }
  
      fn output(&self, z: &[F]) -> Vec<F> {
        vec![z[0] * z[0] * z[0] + z[0] + F::from(5u64)]
      }
    }

    #[test]
    fn test_parallel_ivc_base() {
      // produce public parameters
      let pp = PublicParams::<
        G1,
        G2,
        TrivialTestCircuit<<G1 as Group>::Scalar>,
        CubicCircuit<<G2 as Group>::Scalar>,
      >::setup(TrivialTestCircuit::default(), CubicCircuit::default());
    
      let num_steps = 1;
    
      // produce a recursive SNARK
      let res = NovaTreeNode::new(
        &pp,
        TrivialTestCircuit::default(),
        CubicCircuit::default(),
        0,
        vec![<G1 as Group>::Scalar::one()],
        vec![<G1 as Group>::Scalar::one()],
        vec![<G2 as Group>::Scalar::one()],
        vec![<G2 as Group>::Scalar::from(5u64)],
      );
      assert!(res.is_ok());
      let recursive_snark = res.unwrap();

    }

    #[test]
    fn test_parallel_combine_two_ivc() {
        // produce public parameters
        let pp = PublicParams::<
          G1,
          G2,
          TrivialTestCircuit<<G1 as Group>::Scalar>,
          CubicCircuit<<G2 as Group>::Scalar>,
        >::setup(TrivialTestCircuit::default(), CubicCircuit::default());
      
        // produce a recursive SNARK
        let res_0 = NovaTreeNode::new(
          &pp,
          TrivialTestCircuit::default(),
          CubicCircuit::default(),
          0,
          vec![<G1 as Group>::Scalar::one()],
          vec![<G1 as Group>::Scalar::one()],
          vec![<G2 as Group>::Scalar::zero()],
          vec![<G2 as Group>::Scalar::from(5u64)],
        );
        assert!(res_0.is_ok());
        let recursive_snark_0 = res_0.unwrap();

        let res_1 = NovaTreeNode::new(
            &pp,
            TrivialTestCircuit::default(),
            CubicCircuit::default(),
            2,
            vec![<G1 as Group>::Scalar::one()],
            vec![<G1 as Group>::Scalar::one()],
            vec![<G2 as Group>::Scalar::from(135u64)],
            vec![<G2 as Group>::Scalar::from(2460515u64)],
          );
        assert!(res_1.is_ok());
        let recursive_snark = res_1.unwrap();

        let res_2 = recursive_snark_0.merge(
            recursive_snark,
            &pp,
            &TrivialTestCircuit::default(),
            &CubicCircuit::default()
        );
        assert!(res_2.is_ok());
  
      }
}<|MERGE_RESOLUTION|>--- conflicted
+++ resolved
@@ -256,17 +256,10 @@
     let inputs_secondary: NovaAugmentedParallelCircuitInputs<G1> =
       NovaAugmentedParallelCircuitInputs::new(
         pp.r1cs_shape_primary.get_digest(),
-<<<<<<< HEAD
-        G2::Scalar::from(i),
-        G2::Scalar::from(i),
-        G2::Scalar::from(i + 1),
-        G2::Scalar::from(i + 1),
-=======
         G2::Scalar::from(i.try_into().unwrap()),
         G2::Scalar::from((i + 1).try_into().unwrap()),
         G2::Scalar::from((i).try_into().unwrap()),
         G2::Scalar::from((i + 1).try_into().unwrap()),
->>>>>>> 28a41c40
         z_start_secondary.clone(),
         z_start_secondary.clone(),
         z_end_secondary.clone(),
@@ -386,116 +379,9 @@
 
     // Next we construct a proof of this folding and of the invocation of F
 
-<<<<<<< HEAD
-    let mut cs_primary: SatisfyingAssignment<G1> = SatisfyingAssignment::new();
-
-    let inputs_primary: NovaAugmentedParallelCircuitInputs<G2> =
-      NovaAugmentedParallelCircuitInputs::new(
-        pp.r1cs_shape_secondary.get_digest(),
-        G1::Scalar::from(self.i_start as u64),
-        G1::Scalar::from(self.i_end as u64),
-        G1::Scalar::from(right.i_start as u64),
-        G1::Scalar::from(right.i_end as u64),
-        self.z_start_primary.clone(),
-        self.z_end_primary,
-        right.z_start_primary,
-        right.z_end_primary.clone(),
-        Some(self.U_secondary),
-        Some(self.u_secondary),
-        Some(right.U_secondary),
-        Some(right.u_secondary),
-        Some(Commitment::<G2>::decompress(&nifs_left_secondary.comm_T)?),
-        Some(Commitment::<G2>::decompress(&nifs_right_secondary.comm_T)?),
-        Some(Commitment::<G2>::decompress(&nifs_secondary.comm_T)?),
-      );
-
-    let circuit_primary: NovaAugmentedParallelCircuit<G2, C1> = NovaAugmentedParallelCircuit::new(
-      pp.augmented_circuit_params_primary.clone(),
-      Some(inputs_primary),
-      c_primary.clone(),
-      pp.ro_consts_circuit_primary.clone(),
-    );
-    let _ = circuit_primary.synthesize(&mut cs_primary);
-
-    let (u_primary, w_primary) = cs_primary
-      .r1cs_instance_and_witness(&pp.r1cs_shape_primary, &pp.ck_primary)
-      .map_err(|_e| NovaError::UnSat)?;
-
-    let u_primary =
-      RelaxedR1CSInstance::from_r1cs_instance(&pp.ck_primary, &pp.r1cs_shape_primary, &u_primary);
-    let w_primary = RelaxedR1CSWitness::from_r1cs_witness(&pp.r1cs_shape_primary, &w_primary);
-
-    // Now we fold the instances of the primary proof
-    let (nifs_left_primary, (left_U_primary, left_W_primary)) = NIFS::prove(
-      &pp.ck_primary,
-      &pp.ro_consts_primary,
-      &pp.r1cs_shape_primary,
-      &self.U_primary,
-      &self.W_primary,
-      &self.u_primary,
-      &self.w_primary,
-      false
-    )?;
-    let (nifs_right_primary, (right_U_primary, right_W_primary)) = NIFS::prove(
-      &pp.ck_primary,
-      &pp.ro_consts_primary,
-      &pp.r1cs_shape_primary,
-      &right.U_primary,
-      &right.W_primary,
-      &right.u_primary,
-      &right.w_primary,
-      false
-    )?;
-    let (nifs_primary, (U_primary, W_primary)) = NIFS::prove(
-      &pp.ck_primary,
-      &pp.ro_consts_primary,
-      &pp.r1cs_shape_primary,
-      &left_U_primary,
-      &left_W_primary,
-      &right_U_primary,
-      &right_W_primary,
-      true
-    )?;
-
-    // Next we construct a proof of this folding in the secondary curve
-    let mut cs_secondary: SatisfyingAssignment<G2> = SatisfyingAssignment::new();
-
-    let inputs_secondary: NovaAugmentedParallelCircuitInputs<G1> =
-      NovaAugmentedParallelCircuitInputs::<G1>::new(
-        pp.r1cs_shape_primary.get_digest(),
-        G2::Scalar::from(self.i_start as u64),
-        G2::Scalar::from(self.i_end as u64),
-        G2::Scalar::from(right.i_start as u64),
-        G2::Scalar::from(right.i_end as u64),
-        self.z_start_secondary.clone(),
-        self.z_end_secondary,
-        right.z_start_secondary,
-        right.z_end_secondary.clone(),
-        Some(self.U_primary),
-        Some(self.u_primary),
-        Some(right.U_primary),
-        Some(right.u_primary),
-        Some(Commitment::<G1>::decompress(&nifs_left_primary.comm_T)?),
-        Some(Commitment::<G1>::decompress(&nifs_right_primary.comm_T)?),
-        Some(Commitment::<G1>::decompress(&nifs_primary.comm_T)?),
-      );
-
-    let circuit_secondary: NovaAugmentedParallelCircuit<G1, C2> = NovaAugmentedParallelCircuit::new(
-      pp.augmented_circuit_params_secondary.clone(),
-      Some(inputs_secondary),
-      c_secondary.clone(),
-      pp.ro_consts_circuit_secondary.clone(),
-    );
-    let _ = circuit_secondary.synthesize(&mut cs_secondary);
-
-    let (u_secondary, w_secondary) = cs_secondary
-      .r1cs_instance_and_witness(&pp.r1cs_shape_secondary, &pp.ck_secondary)
-      .map_err(|_e| NovaError::UnSat)?;
-=======
     return Err(NovaError::InvalidStepOutputLength);
   }
 }
->>>>>>> 28a41c40
 
 /// Structure for parallelization
 #[derive(Debug, Clone)]
@@ -604,142 +490,4 @@
         .collect();
     }
   }
-}
-
-
-mod tests {
-    use super::*;
-    type G1 = pasta_curves::pallas::Point;
-    type G2 = pasta_curves::vesta::Point;
-    use crate::{
-        traits::circuit::TrivialTestCircuit
-    };
-    use bellperson::{gadgets::num::AllocatedNum, ConstraintSystem, SynthesisError};
-    use ff::PrimeField;
-    use core::marker::PhantomData;
-
-  
-    #[derive(Clone, Debug, Default)]
-    struct CubicCircuit<F: PrimeField> {
-      _p: PhantomData<F>,
-    }
-  
-    impl<F> StepCircuit<F> for CubicCircuit<F>
-    where
-      F: PrimeField,
-    {
-      fn arity(&self) -> usize {
-        1
-      }
-  
-      fn synthesize<CS: ConstraintSystem<F>>(
-        &self,
-        cs: &mut CS,
-        z: &[AllocatedNum<F>],
-      ) -> Result<Vec<AllocatedNum<F>>, SynthesisError> {
-        // Consider a cubic equation: `x^3 + x + 5 = y`, where `x` and `y` are respectively the input and output.
-        let x = &z[0];
-        let x_sq = x.square(cs.namespace(|| "x_sq"))?;
-        let x_cu = x_sq.mul(cs.namespace(|| "x_cu"), x)?;
-        let y = AllocatedNum::alloc(cs.namespace(|| "y"), || {
-          Ok(x_cu.get_value().unwrap() + x.get_value().unwrap() + F::from(5u64))
-        })?;
-  
-        cs.enforce(
-          || "y = x^3 + x + 5",
-          |lc| {
-            lc + x_cu.get_variable()
-              + x.get_variable()
-              + CS::one()
-              + CS::one()
-              + CS::one()
-              + CS::one()
-              + CS::one()
-          },
-          |lc| lc + CS::one(),
-          |lc| lc + y.get_variable(),
-        );
-  
-        Ok(vec![y])
-      }
-  
-      fn output(&self, z: &[F]) -> Vec<F> {
-        vec![z[0] * z[0] * z[0] + z[0] + F::from(5u64)]
-      }
-    }
-
-    #[test]
-    fn test_parallel_ivc_base() {
-      // produce public parameters
-      let pp = PublicParams::<
-        G1,
-        G2,
-        TrivialTestCircuit<<G1 as Group>::Scalar>,
-        CubicCircuit<<G2 as Group>::Scalar>,
-      >::setup(TrivialTestCircuit::default(), CubicCircuit::default());
-    
-      let num_steps = 1;
-    
-      // produce a recursive SNARK
-      let res = NovaTreeNode::new(
-        &pp,
-        TrivialTestCircuit::default(),
-        CubicCircuit::default(),
-        0,
-        vec![<G1 as Group>::Scalar::one()],
-        vec![<G1 as Group>::Scalar::one()],
-        vec![<G2 as Group>::Scalar::one()],
-        vec![<G2 as Group>::Scalar::from(5u64)],
-      );
-      assert!(res.is_ok());
-      let recursive_snark = res.unwrap();
-
-    }
-
-    #[test]
-    fn test_parallel_combine_two_ivc() {
-        // produce public parameters
-        let pp = PublicParams::<
-          G1,
-          G2,
-          TrivialTestCircuit<<G1 as Group>::Scalar>,
-          CubicCircuit<<G2 as Group>::Scalar>,
-        >::setup(TrivialTestCircuit::default(), CubicCircuit::default());
-      
-        // produce a recursive SNARK
-        let res_0 = NovaTreeNode::new(
-          &pp,
-          TrivialTestCircuit::default(),
-          CubicCircuit::default(),
-          0,
-          vec![<G1 as Group>::Scalar::one()],
-          vec![<G1 as Group>::Scalar::one()],
-          vec![<G2 as Group>::Scalar::zero()],
-          vec![<G2 as Group>::Scalar::from(5u64)],
-        );
-        assert!(res_0.is_ok());
-        let recursive_snark_0 = res_0.unwrap();
-
-        let res_1 = NovaTreeNode::new(
-            &pp,
-            TrivialTestCircuit::default(),
-            CubicCircuit::default(),
-            2,
-            vec![<G1 as Group>::Scalar::one()],
-            vec![<G1 as Group>::Scalar::one()],
-            vec![<G2 as Group>::Scalar::from(135u64)],
-            vec![<G2 as Group>::Scalar::from(2460515u64)],
-          );
-        assert!(res_1.is_ok());
-        let recursive_snark = res_1.unwrap();
-
-        let res_2 = recursive_snark_0.merge(
-            recursive_snark,
-            &pp,
-            &TrivialTestCircuit::default(),
-            &CubicCircuit::default()
-        );
-        assert!(res_2.is_ok());
-  
-      }
 }